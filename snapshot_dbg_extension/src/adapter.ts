--- conflicted
+++ resolved
@@ -17,12 +17,8 @@
 
 import { DebugProtocol } from '@vscode/debugprotocol';
 import { Database } from 'firebase-admin/lib/database/database';
-<<<<<<< HEAD
 import { addPwd, sourceBreakpointToString, withTimeout } from './util';
-=======
-import { addPwd, withTimeout } from './util';
 import { debugLog, setDebugLogEnabled } from './debugUtil';
->>>>>>> 8002f5e5
 import { pickDebuggeeId } from './debuggeePicker';
 import { BreakpointManager } from './breakpointManager';
 import { GcloudCredential } from './gcloudCredential';
@@ -316,13 +312,8 @@
         }
 
         if (initialized) {
-<<<<<<< HEAD
-            console.log(`Already initialized for this path.  Looking for user input (create or delete breakpoints)`);
+            debugLog(`Already initialized for this path.  Looking for user input (create or delete breakpoints)`);
             const bpDiff = this.ideBreakpoints.applyNewIdeSnapshot(path, sourceBreakpoints);
-=======
-            debugLog(`Already initialized for this path.  Looking for user input (create or delete breakpoints)`);
-            const bpDiff = this.ideBreakpoints.applyNewIdeSnapshot(path, args.breakpoints ?? []);
->>>>>>> 8002f5e5
 
             for (const bp of bpDiff.added) {
                 const extraParams: SourceBreakpointExtraParams = {};
@@ -368,11 +359,7 @@
             if (cdbg) {
                 response.body.breakpoints.push(cdbg.localBreakpoint);
             } else {
-<<<<<<< HEAD
-              console.log("Unexpected breakpoint not found!: "), sourceBreakpointToString(bp);
-=======
-                debugLog("Unexpected breakpoint not found!");
->>>>>>> 8002f5e5
+                debugLog("Unexpected breakpoint not found!: "), sourceBreakpointToString(bp);
             }
         }
 
@@ -412,19 +399,15 @@
     }
 
     private reportNewBreakpointToIDE(bp: CdbgBreakpoint): void {
-<<<<<<< HEAD
-        console.log(`Notifying IDE of BP: ${bp.id} - ${bp.shortPath}:${bp.line}`);
-        console.log(bp.localBreakpoint);
-=======
         debugLog(`Notifying IDE of BP: ${bp.id} - ${bp.shortPath}:${bp.line}`);
->>>>>>> 8002f5e5
+        debugLog(bp.localBreakpoint);
         this.ideBreakpoints.add(bp.path, bp.ideBreakpoint);
         this.sendEvent(new BreakpointEvent('new', bp.localBreakpoint));
     }
 
     private reportChangedBreakpointToIDE(bp: CdbgBreakpoint, originalLine: number): void {
-        console.log(`Notifying IDE of Changed BP: ${bp.id} - ${bp.shortPath}:${bp.line}`);
-        console.log(bp.localBreakpoint);
+        debugLog(`Notifying IDE of Changed BP: ${bp.id} - ${bp.shortPath}:${bp.line}`);
+        debugLog(bp.localBreakpoint);
         this.ideBreakpoints.updateLine(bp.path, originalLine, bp.line);
         this.sendEvent(new BreakpointEvent('changed', bp.localBreakpoint));
     }
